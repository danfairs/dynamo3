""" Connection class for DynamoDB """
from contextlib import contextmanager
import time
import warnings

import botocore.session
import six
from botocore.exceptions import ClientError

from .batch import BatchWriter, encode_query_kwargs
from .constants import NONE, COUNT, INDEXES, READ_COMMANDS
from .exception import translate_exception, DynamoDBError, ThroughputException
from .fields import Throughput, Table
from .result import (ResultSet, GetResultSet, Result, Count, ConsumedCapacity,
                     TableResultSet, Limit)
from .types import Dynamizer, is_null


def build_expected(dynamizer, expected):
    """ Build the Expected parameters from a dict """
    ret = {}
    for k, v in six.iteritems(expected):
        if is_null(v):
            ret[k] = {
                'Exists': False,
            }
        else:
            ret[k] = {
                'Exists': True,
                'Value': dynamizer.encode(v),
            }
    return ret


def build_expression_values(dynamizer, expr_values, kwargs):
    """ Build ExpresionAttributeValues from a value or kwargs """
    if expr_values:
        values = expr_values
        return dynamizer.encode_keys(values)
    elif kwargs:
        values = dict(((':' + k, v) for k, v in six.iteritems(kwargs)))
        return dynamizer.encode_keys(values)


class DynamoDBConnection(object):

    """
    Connection to DynamoDB.

    You should generally call :meth:`~.connect` instead of the constructor.

    Parameters
    ----------
    client : :class:`~botocore.client.BaseClient`, optional
        The botocore client that will be used for requests
    dynamizer : :class:`~dynamo3.types.Dynamizer`, optional
        The Dynamizer object to use for encoding/decoding values

    Attributes
    ----------
    request_retries : int
        Number of times to retry an API call if the throughput is exceeded
        (default 10)
    default_return_capacity : bool
        If true, all relevant calls will default to fetching the
        ConsumedCapacity

    """

    def __init__(self, client=None, dynamizer=Dynamizer()):
        self.client = client
        self.dynamizer = dynamizer
        self.request_retries = 10
        self.default_return_capacity = False
        self._hooks = None
        self.clear_hooks()
        self.rate_limiters = []

    @property
    def host(self):
        """ The address of the endpoint """
        return self.client.meta.endpoint_url

    @property
    def region(self):
        """ The name of the current connected region """
        return self.client.meta.region_name

    @classmethod
    def connect_to_region(cls, region, session=None, access_key=None,
                          secret_key=None, **kwargs):
        """
        Connect to an AWS region.

        This method has been deprecated in favor of :meth:`~.connect`

        Parameters
        ----------
        region : str
            Name of an AWS region
        session : :class:`~botocore.session.Session`, optional
            The Session object to use for the connection
        access_key : str, optional
            If session is None, set this access key when creating the session
        secret_key : str, optional
            If session is None, set this secret key when creating the session
        **kwargs : dict
            Keyword arguments to pass to the constructor

        """
        warnings.warn("connect_to_region is deprecated and will be removed. "
                      "Use connect instead.")
        if session is None:
            session = botocore.session.get_session()
            if access_key is not None:
                session.set_credentials(access_key, secret_key)
        client = session.create_client('dynamodb', region)
        return cls(client, **kwargs)

    @classmethod
    def connect_to_host(cls, host='localhost', port=8000, is_secure=False,
                        session=None, access_key=None, secret_key=None,
                        **kwargs):
        """
        Connect to a specific host.

        This method has been deprecated in favor of :meth:`~.connect`

        Parameters
        ----------
        host : str, optional
            Address of the host (default 'localhost')
        port : int, optional
            Connect to the host on this port (default 8000)
        is_secure : bool, optional
            Enforce https connection (default False)
        session : :class:`~botocore.session.Session`, optional
            The Session object to use for the connection
        access_key : str, optional
            If session is None, set this access key when creating the session
        secret_key : str, optional
            If session is None, set this secret key when creating the session
        **kwargs : dict
            Keyword arguments to pass to the constructor

        """
        warnings.warn("connect_to_host is deprecated and will be removed. "
                      "Use connect instead.")
        if session is None:
            session = botocore.session.get_session()
            if access_key is not None:
                session.set_credentials(access_key, secret_key)
        url = "http://%s:%d" % (host, port)
        client = session.create_client('dynamodb', 'local', endpoint_url=url,
                                       use_ssl=is_secure)
        return cls(client, **kwargs)

    @classmethod
    def connect(cls, region, session=None, access_key=None, secret_key=None,
                host=None, port=80, is_secure=True, **kwargs):
        """
        Connect to an AWS region.

        Parameters
        ----------
        region : str
            Name of an AWS region
        session : :class:`~botocore.session.Session`, optional
            The Session object to use for the connection
        access_key : str, optional
            If session is None, set this access key when creating the session
        secret_key : str, optional
            If session is None, set this secret key when creating the session
        host : str, optional
            Address of the host. Use this to connect to a local instance.
        port : int, optional
            Connect to the host on this port (default 80)
        is_secure : bool, optional
            Enforce https connection (default True)
        **kwargs : dict
            Keyword arguments to pass to the constructor

        """
        if session is None:
            session = botocore.session.get_session()
            if access_key is not None:
                session.set_credentials(access_key, secret_key)
        url = None
        if host is not None:
            protocol = 'https' if is_secure else 'http'
            url = "%s://%s:%d" % (protocol, host, port)
        client = session.create_client('dynamodb', region, endpoint_url=url,
                                       use_ssl=is_secure)
        return cls(client, **kwargs)

    def call(self, command, **kwargs):
        """
        Make a request to DynamoDB using the raw botocore API

        Parameters
        ----------
        command : str
            The name of the Dynamo command to execute
        **kwargs : dict
            The parameters to pass up in the request

        Raises
        ------
        exc : :class:`~.DynamoDBError`

        Returns
        -------
        data : dict

        """
        for hook in self._hooks['precall']:
            hook(self, command, kwargs)
        op = getattr(self.client, command)
        attempt = 0
        while True:
            try:
                data = op(**kwargs)
                break
            except ClientError as e:
                exc = translate_exception(e, kwargs)
                attempt += 1
                if isinstance(exc, ThroughputException):
                    if attempt > self.request_retries:
                        exc.re_raise()
                    self.exponential_sleep(attempt)
                else:
                    exc.re_raise()
        for hook in self._hooks['postcall']:
            hook(self, command, kwargs, data)
        if 'ConsumedCapacity' in data:
            is_read = command in READ_COMMANDS
            consumed = data['ConsumedCapacity']
            if isinstance(consumed, list):
                data['consumed_capacity'] = [
                    ConsumedCapacity.from_response(cap, is_read)
                    for cap in consumed
                ]
            else:
                capacity = ConsumedCapacity.from_response(consumed, is_read)
                data['consumed_capacity'] = capacity
        if 'consumed_capacity' in data:
            if isinstance(data['consumed_capacity'], list):
                all_caps = data['consumed_capacity']
            else:
                all_caps = [data['consumed_capacity']]
            for hook in self._hooks['capacity']:
                for cap in all_caps:
                    hook(self, command, kwargs, data, cap)
        return data

    def exponential_sleep(self, attempt):
        """ Sleep with exponential backoff """
        if attempt > 1:
            time.sleep(0.1 * 2 ** attempt)

    def subscribe(self, event, hook):
        """
        Subscribe a callback to an event

        Parameters
        ----------
        event : str
            Available events are 'precall', 'postcall', and 'capacity'.
            precall is called with: (connection, command, query_kwargs)
            postcall is called with: (connection, command, query_kwargs, response)
            capacity is called with: (connection, command, query_kwargs, response, capacity)
        hook : callable

        """
        if hook not in self._hooks[event]:
            self._hooks[event].append(hook)

    def unsubscribe(self, event, hook):
        """ Unsubscribe a hook from an event """
        if hook in self._hooks[event]:
            self._hooks[event].remove(hook)

    def add_rate_limit(self, limiter):
        """ Add a RateLimit to the connection """
        if limiter not in self.rate_limiters:
            self.subscribe('capacity', limiter.on_capacity)
            self.rate_limiters.append(limiter)

    def remove_rate_limit(self, limiter):
        """ Remove a RateLimit from the connection """
        if limiter in self.rate_limiters:
            self.unsubscribe('capacity', limiter.on_capacity)
            self.rate_limiters.remove(limiter)

    @contextmanager
    def limit(self, limiter):
        """ Context manager that applies a RateLimit to the connection """
        self.add_rate_limit(limiter)
        try:
            yield
        finally:
            self.remove_rate_limit(limiter)

    def clear_hooks(self):
        """ Remove all hooks from all events """
        self._hooks = {
            'precall': [],
            'postcall': [],
            'capacity': [],
        }

    def _default_capacity(self, value):
        """ Get the value for ReturnConsumedCapacity from provided value """
        if value is not None:
            return value
        if self.default_return_capacity or self.rate_limiters:
            return INDEXES
        return NONE

    def _count(self, method, limit, keywords):
        """ Do a scan or query and aggregate the results into a Count """
        # The limit will be mutated, so copy it and leave the original intact
        limit = limit.copy()
        has_more = True
        count = None
        while has_more:
            limit.set_request_args(keywords)
            response = self.call(method, **keywords)
            limit.post_fetch(response)
            count += Count.from_response(response)
            last_evaluated_key = response.get('LastEvaluatedKey')
            has_more = last_evaluated_key is not None and not limit.complete
            if has_more:
                keywords['ExclusiveStartKey'] = last_evaluated_key
        return count

    def list_tables(self, limit=None):
        """
        List all tables.

        Parameters
        ----------
        limit : int, optional
            Maximum number of tables to return

        Returns
        -------
        tables : Iterator
            Iterator that returns table names as strings

        """
        return TableResultSet(self, limit)

    def describe_table(self, tablename):
        """
        Get the details about a table

        Parameters
        ----------
        tablename : str
            Name of the table

        Returns
        -------
        table : :class:`~dynamo3.fields.Table`

        """
        try:
            response = self.call(
                'describe_table', TableName=tablename)['Table']
            return Table.from_response(response)
        except DynamoDBError as e:
            if e.kwargs['Code'] == 'ResourceNotFoundException':
                return None
            else:  # pragma: no cover
                raise

<<<<<<< HEAD
    def create_table(self, tablename, hash_key, range_key=None, wait=False,
                     indexes=None, global_indexes=None, throughput=None):
=======
    def create_table(self, tablename, hash_key, range_key=None, indexes=None,
                     global_indexes=None, throughput=None, wait=False):
>>>>>>> b20a4657
        """
        Create a table

        Parameters
        ----------
        tablename : str
            Name of the table
        hash_key : :class:`~dynamo3.fields.DynamoKey`
            The key to use as the Hash key
        range_key : :class:`~dynamo3.fields.DynamoKey`, optional
            The key to use as the Range key
        indexes : list, optional
            List of :class:`~dynamo3.fields.LocalIndex`
        global_indexes : list, optional
            List of :class:`~dynamo3.fields.GlobalIndex`
        throughput : :class:`~dynamo3.fields.Throughput`, optional
            The throughput of the table

        """
        if throughput is None:
            throughput = Throughput()
        all_attrs = set([hash_key])
        if range_key is not None:
            all_attrs.add(range_key)
        key_schema = [hash_key.hash_schema()]
        if range_key is not None:
            key_schema.append(range_key.range_schema())

        kwargs = {
            'TableName': tablename,
            'KeySchema': key_schema,
            'ProvisionedThroughput': throughput.schema(),
        }
        if indexes:
            kwargs['LocalSecondaryIndexes'] = [
                idx.schema(hash_key) for idx in indexes
            ]
            for idx in indexes:
                all_attrs.add(idx.range_key)

        if global_indexes:
            kwargs['GlobalSecondaryIndexes'] = [
                idx.schema() for idx in global_indexes
            ]
            for idx in global_indexes:
                all_attrs.add(idx.hash_key)
                if idx.range_key is not None:
                    all_attrs.add(idx.range_key)

        kwargs['AttributeDefinitions'] = [attr.definition() for attr in
                                          all_attrs]
        result = self.call('create_table', **kwargs)
        if wait:
            self.client.get_waiter('table_exists').wait(
                TableName=tablename
            )
        return result

    def delete_table(self, tablename, wait=False):
        """
        Delete a table

        Parameters
        ----------
        tablename : str
            Name of the table to delete

        Returns
        -------
        response : bool
            True if the table was deleted, False if no table exists

        """
        try:
            self.call('delete_table', TableName=tablename)
            if wait:
                self.client.get_waiter('table_not_exists').wait(
                    TableName=tablename
                )
            return True
        except DynamoDBError as e:
            if e.kwargs['Code'] == 'ResourceNotFoundException':
                return False
            else:  # pragma: no cover
                raise

    def put_item(self, tablename, item, expected=None, returns=NONE,
                 return_capacity=None, expect_or=False, **kwargs):
        """
        Store an item, overwriting existing data

        This uses the older version of the DynamoDB API.
        See also: :meth:`~.put_item2`.

        Parameters
        ----------
        tablename : str
            Name of the table to write
        item : dict
            Item data
        expected : dict, optional
            DEPRECATED (use **kwargs instead).
            If present, will check the values in Dynamo before performing the
            write. If values do not match, will raise an exception. (Using None
            as a value checks that the field does not exist).
        returns : {NONE, ALL_OLD}, optional
            If ALL_OLD, will return any data that was overwritten (default
            NONE)
        return_capacity : {NONE, INDEXES, TOTAL}, optional
            INDEXES will return the consumed capacity for indexes, TOTAL will
            return the consumed capacity for the table and the indexes.
            (default NONE)
        expect_or : bool, optional
            If True, the **kwargs conditionals will be OR'd together. If False,
            they will be AND'd. (default False).
        **kwargs : dict, optional
            Conditional filter on the PUT. Same format as the kwargs for
            :meth:`~.scan`.

        """
        keywords = {}
        if kwargs:
            keywords['Expected'] = encode_query_kwargs(self.dynamizer, kwargs)
            if len(keywords['Expected']) > 1:
                keywords['ConditionalOperator'] = 'OR' if expect_or else 'AND'
        elif expected is not None:
            keywords['Expected'] = build_expected(self.dynamizer, expected)
        keywords['ReturnConsumedCapacity'] = \
            self._default_capacity(return_capacity)
        item = self.dynamizer.encode_keys(item)
        ret = self.call('put_item', TableName=tablename, Item=item,
                        ReturnValues=returns, **keywords)
        if ret:
            return Result(self.dynamizer, ret, 'Attributes')

    def put_item2(self, tablename, item, expr_values=None, alias=None,
                  condition=None, returns=NONE, return_capacity=None,
                  return_item_collection_metrics=NONE, **kwargs):
        """
        Put a new item into a table

        For many parameters you will want to reference the DynamoDB API:
        http://docs.aws.amazon.com/amazondynamodb/latest/APIReference/API_PutItem.html

        Parameters
        ----------
        tablename : str
            Name of the table to update
        item : dict
            Item data
        expr_values : dict, optional
            See docs for ExpressionAttributeValues. See also: kwargs
        alias : dict, optional
            See docs for ExpressionAttributeNames
        condition : str, optional
            See docs for ConditionExpression
        returns : {NONE, ALL_OLD}, optional
            Return nothing or the old values from the item that was
            overwritten, if any (default NONE)
        return_capacity : {NONE, INDEXES, TOTAL}, optional
            INDEXES will return the consumed capacity for indexes, TOTAL will
            return the consumed capacity for the table and the indexes.
            (default NONE)
        return_item_collection_metrics : (NONE, SIZE), optional
            SIZE will return statistics about item collections that were
            modified.
        **kwargs : dict, optional
            If expr_values is not provided, the kwargs dict will be used as the
            ExpressionAttributeValues (a ':' will be automatically prepended to
            all keys).

        """
        keywords = {
            'TableName': tablename,
            'Item': self.dynamizer.encode_keys(item),
            'ReturnValues': returns,
            'ReturnConsumedCapacity': self._default_capacity(return_capacity),
            'ReturnItemCollectionMetrics': return_item_collection_metrics,
        }
        values = build_expression_values(self.dynamizer, expr_values, kwargs)
        if values:
            keywords['ExpressionAttributeValues'] = values
        if alias:
            keywords['ExpressionAttributeNames'] = alias
        if condition:
            keywords['ConditionExpression'] = condition
        result = self.call('put_item', **keywords)
        if result:
            return Result(self.dynamizer, result, 'Attributes')

    def get_item(self, tablename, key, attributes=None, consistent=False,
                 return_capacity=None):
        """
        Fetch a single item from a table

        This uses the older version of the DynamoDB API.
        See also: :meth:`~.get_item2`.

        Parameters
        ----------
        tablename : str
            Name of the table to fetch from
        key : dict
            Primary key dict specifying the hash key and, if applicable, the
            range key of the item.
        attributes : list, optional
            If present, only fetch these attributes from the item
        consistent : bool, optional
            Perform a strongly consistent read of the data (default False)
        return_capacity : {NONE, INDEXES, TOTAL}, optional
            INDEXES will return the consumed capacity for indexes, TOTAL will
            return the consumed capacity for the table and the indexes.
            (default NONE)

        """
        kwargs = {
            'TableName': tablename,
            'Key': self.dynamizer.encode_keys(key),
            'ConsistentRead': consistent,
            'ReturnConsumedCapacity': self._default_capacity(return_capacity),
        }
        if attributes is not None:
            kwargs['AttributesToGet'] = attributes
        data = self.call('get_item', **kwargs)
        return Result(self.dynamizer, data, 'Item')

    def get_item2(self, tablename, key, attributes=None, alias=None,
                  consistent=False, return_capacity=None):
        """
        Fetch a single item from a table

        Parameters
        ----------
        tablename : str
            Name of the table to fetch from
        key : dict
            Primary key dict specifying the hash key and, if applicable, the
            range key of the item.
        attributes : str or list, optional
            See docs for ProjectionExpression. If list, it will be joined by
            commas.
        alias : dict, optional
            See docs for ExpressionAttributeNames
        consistent : bool, optional
            Perform a strongly consistent read of the data (default False)
        return_capacity : {NONE, INDEXES, TOTAL}, optional
            INDEXES will return the consumed capacity for indexes, TOTAL will
            return the consumed capacity for the table and the indexes.
            (default NONE)

        """
        kwargs = {
            'TableName': tablename,
            'Key': self.dynamizer.encode_keys(key),
            'ConsistentRead': consistent,
            'ReturnConsumedCapacity': self._default_capacity(return_capacity),
        }
        if attributes is not None:
            if not isinstance(attributes, six.string_types):
                attributes = ', '.join(attributes)
            kwargs['ProjectionExpression'] = attributes
        if alias:
            kwargs['ExpressionAttributeNames'] = alias
        data = self.call('get_item', **kwargs)
        return Result(self.dynamizer, data, 'Item')

    def delete_item(self, tablename, key, expected=None, returns=NONE,
                    return_capacity=None, expect_or=False, **kwargs):
        """
        Delete an item

        This uses the older version of the DynamoDB API.
        See also: :meth:`~.delete_item2`.

        Parameters
        ----------
        tablename : str
            Name of the table to delete from
        key : dict
            Primary key dict specifying the hash key and, if applicable, the
            range key of the item.
        expected : dict, optional
            DEPRECATED (use **kwargs instead).
            If present, will check the values in Dynamo before performing the
            write. If values do not match, will raise an exception. (Using None
            as a value checks that the field does not exist).
        returns : {NONE, ALL_OLD}, optional
            If ALL_OLD, return the data that was deleted (default NONE)
        return_capacity : {NONE, INDEXES, TOTAL}, optional
            INDEXES will return the consumed capacity for indexes, TOTAL will
            return the consumed capacity for the table and the indexes.
            (default NONE)
        expect_or : bool, optional
            If True, the **kwargs conditionals will be OR'd together. If False,
            they will be AND'd. (default False).
        **kwargs : dict, optional
            Conditional filter on the DELETE. Same format as the kwargs for
            :meth:`~.scan`.

        """
        key = self.dynamizer.encode_keys(key)
        keywords = {
            'ReturnConsumedCapacity': self._default_capacity(return_capacity),
        }
        if kwargs:
            keywords['Expected'] = encode_query_kwargs(self.dynamizer, kwargs)
            if len(keywords['Expected']) > 1:
                keywords['ConditionalOperator'] = 'OR' if expect_or else 'AND'
        elif expected is not None:
            keywords['Expected'] = build_expected(self.dynamizer, expected)
        ret = self.call('delete_item', TableName=tablename, Key=key,
                        ReturnValues=returns, **keywords)
        if ret:
            return Result(self.dynamizer, ret, 'Attributes')

    def delete_item2(self, tablename, key, expr_values=None, alias=None,
                     condition=None, returns=NONE, return_capacity=None,
                     return_item_collection_metrics=NONE, **kwargs):
        """
        Delete an item from a table

        For many parameters you will want to reference the DynamoDB API:
        http://docs.aws.amazon.com/amazondynamodb/latest/APIReference/API_DeleteItem.html

        Parameters
        ----------
        tablename : str
            Name of the table to update
        key : dict
            Primary key dict specifying the hash key and, if applicable, the
            range key of the item.
        expr_values : dict, optional
            See docs for ExpressionAttributeValues. See also: kwargs
        alias : dict, optional
            See docs for ExpressionAttributeNames
        condition : str, optional
            See docs for ConditionExpression
        returns : {NONE, ALL_OLD, UPDATED_OLD, ALL_NEW, UPDATED_NEW}, optional
            Return either the old or new values, either all attributes or just
            the ones that changed. (default NONE)
        return_capacity : {NONE, INDEXES, TOTAL}, optional
            INDEXES will return the consumed capacity for indexes, TOTAL will
            return the consumed capacity for the table and the indexes.
            (default NONE)
        return_item_collection_metrics : (NONE, SIZE), optional
            SIZE will return statistics about item collections that were
            modified.
        **kwargs : dict, optional
            If expr_values is not provided, the kwargs dict will be used as the
            ExpressionAttributeValues (a ':' will be automatically prepended to
            all keys).

        """
        keywords = {
            'TableName': tablename,
            'Key': self.dynamizer.encode_keys(key),
            'ReturnValues': returns,
            'ReturnConsumedCapacity': self._default_capacity(return_capacity),
            'ReturnItemCollectionMetrics': return_item_collection_metrics,
        }
        values = build_expression_values(self.dynamizer, expr_values, kwargs)
        if values:
            keywords['ExpressionAttributeValues'] = values
        if alias:
            keywords['ExpressionAttributeNames'] = alias
        if condition:
            keywords['ConditionExpression'] = condition
        result = self.call('delete_item', **keywords)
        if result:
            return Result(self.dynamizer, result, 'Attributes')

    def batch_write(self, tablename, return_capacity=None,
                    return_item_collection_metrics=NONE):
        """
        Perform a batch write on a table

        Parameters
        ----------
        tablename : str
            Name of the table to write to
        return_capacity : {NONE, INDEXES, TOTAL}, optional
            INDEXES will return the consumed capacity for indexes, TOTAL will
            return the consumed capacity for the table and the indexes.
            (default NONE)
        return_item_collection_metrics : (NONE, SIZE), optional
            SIZE will return statistics about item collections that were
            modified.

        Examples
        --------
        .. code-block:: python

            with connection.batch_write('mytable') as batch:
                batch.put({'id': 'id1', 'foo': 'bar'})
                batch.delete({'id': 'oldid'})

        """
        return_capacity = self._default_capacity(return_capacity)
        return BatchWriter(self, tablename, return_capacity=return_capacity,
                           return_item_collection_metrics=return_item_collection_metrics)

    def batch_get(self, tablename, keys, attributes=None, alias=None,
                  consistent=False, return_capacity=None):
        """
        Perform a batch get of many items in a table

        Parameters
        ----------
        tablename : str
            Name of the table to fetch from
        keys : list or iterable
            List or iterable of primary key dicts that specify the hash key and
            the optional range key of each item to fetch
        attributes : str or list, optional
            See docs for ProjectionExpression. If list, it will be joined by
            commas.
        alias : dict, optional
            See docs for ExpressionAttributeNames
        consistent : bool, optional
            Perform a strongly consistent read of the data (default False)
        return_capacity : {NONE, INDEXES, TOTAL}, optional
            INDEXES will return the consumed capacity for indexes, TOTAL will
            return the consumed capacity for the table and the indexes.
            (default NONE)

        """
        keys = [self.dynamizer.encode_keys(k) for k in keys]
        return_capacity = self._default_capacity(return_capacity)
        ret = GetResultSet(self, tablename, keys,
                           consistent=consistent, attributes=attributes,
                           alias=alias, return_capacity=return_capacity)
        return ret

    def update_item(self, tablename, key, updates, returns=NONE,
                    return_capacity=None, expect_or=False, **kwargs):
        """
        Update a single item in a table

        This uses the older version of the DynamoDB API.
        See also: :meth:`~.update_item2`.

        Parameters
        ----------
        tablename : str
            Name of the table to update
        key : dict
            Primary key dict specifying the hash key and, if applicable, the
            range key of the item.
        updates : list
            List of :class:`~dynamo3.batch.ItemUpdate`
        returns : {NONE, ALL_OLD, UPDATED_OLD, ALL_NEW, UPDATED_NEW}, optional
            Return either the old or new values, either all attributes or just
            the ones that changed. (default NONE)
        return_capacity : {NONE, INDEXES, TOTAL}, optional
            INDEXES will return the consumed capacity for indexes, TOTAL will
            return the consumed capacity for the table and the indexes.
            (default NONE)
        expect_or : bool, optional
            If True, the updates conditionals will be OR'd together. If False,
            they will be AND'd. (default False).
        **kwargs : dict, optional
            Conditional filter on the PUT. Same format as the kwargs for
            :meth:`~.scan`.

        Notes
        -----
        There are two ways to specify the expected values of fields. The
        simplest is via the list of updates. Each updated field may specify a
        constraint on the current value of that field. You may pass additional
        constraints in via the **kwargs the same way you would for put_item.
        This is necessary if you have constraints on fields that are not being
        updated.

        """
        key = self.dynamizer.encode_keys(key)
        attr_updates = {}
        expected = {}
        keywords = {
            'ReturnConsumedCapacity': self._default_capacity(return_capacity),
        }
        for update in updates:
            attr_updates.update(update.attrs(self.dynamizer))
            expected.update(update.expected(self.dynamizer))

        # Pull the 'expected' constraints from the kwargs
        for k, v in six.iteritems(encode_query_kwargs(self.dynamizer, kwargs)):
            if k in expected:
                raise ValueError("Cannot have more than one condition on a single field")
            expected[k] = v

        if expected:
            keywords['Expected'] = expected
            if len(expected) > 1:
                keywords['ConditionalOperator'] = 'OR' if expect_or else 'AND'

        result = self.call('update_item', TableName=tablename, Key=key,
                           AttributeUpdates=attr_updates,
                           ReturnValues=returns,
                           **keywords)
        if result:
            return Result(self.dynamizer, result, 'Attributes')

    def update_item2(self, tablename, key, expression, expr_values=None, alias=None,
                     condition=None, returns=NONE, return_capacity=None,
                     return_item_collection_metrics=NONE, **kwargs):
        """
        Update a single item in a table

        For many parameters you will want to reference the DynamoDB API:
        http://docs.aws.amazon.com/amazondynamodb/latest/APIReference/API_UpdateItem.html

        Parameters
        ----------
        tablename : str
            Name of the table to update
        key : dict
            Primary key dict specifying the hash key and, if applicable, the
            range key of the item.
        expression : str
            See docs for UpdateExpression
        expr_values : dict, optional
            See docs for ExpressionAttributeValues. See also: kwargs
        alias : dict, optional
            See docs for ExpressionAttributeNames
        condition : str, optional
            See docs for ConditionExpression
        returns : {NONE, ALL_OLD, UPDATED_OLD, ALL_NEW, UPDATED_NEW}, optional
            Return either the old or new values, either all attributes or just
            the ones that changed. (default NONE)
        return_capacity : {NONE, INDEXES, TOTAL}, optional
            INDEXES will return the consumed capacity for indexes, TOTAL will
            return the consumed capacity for the table and the indexes.
            (default NONE)
        return_item_collection_metrics : (NONE, SIZE), optional
            SIZE will return statistics about item collections that were
            modified.
        **kwargs : dict, optional
            If expr_values is not provided, the kwargs dict will be used as the
            ExpressionAttributeValues (a ':' will be automatically prepended to
            all keys).

        """
        keywords = {
            'TableName': tablename,
            'Key': self.dynamizer.encode_keys(key),
            'UpdateExpression': expression,
            'ReturnValues': returns,
            'ReturnConsumedCapacity': self._default_capacity(return_capacity),
            'ReturnItemCollectionMetrics': return_item_collection_metrics,
        }
        values = build_expression_values(self.dynamizer, expr_values, kwargs)
        if values:
            keywords['ExpressionAttributeValues'] = values
        if alias:
            keywords['ExpressionAttributeNames'] = alias
        if condition:
            keywords['ConditionExpression'] = condition
        result = self.call('update_item', **keywords)
        if result:
            return Result(self.dynamizer, result, 'Attributes')

    def scan(self, tablename, attributes=None, count=False, limit=None,
             return_capacity=None, filter_or=False, exclusive_start_key=None,
             **kwargs):
        """
        Perform a full-table scan

        This uses the older version of the DynamoDB API.
        See also: :meth:`~.scan2`.

        Parameters
        ----------
        tablename : str
            Name of the table to scan
        attributes : list
            If present, only fetch these attributes from the item
        count : bool, optional
            If True, return a count of matched items instead of the items
            themselves (default False)
        limit : int, optional
            Maximum number of items to return
        return_capacity : {NONE, INDEXES, TOTAL}, optional
            INDEXES will return the consumed capacity for indexes, TOTAL will
            return the consumed capacity for the table and the indexes.
            (default NONE)
        filter_or : bool, optional
            If True, multiple filter kwargs will be OR'd together. If False,
            they will be AND'd together. (default False)
        exclusive_start_key : dict, optional
            The ExclusiveStartKey to resume a previous query
        **kwargs : dict, optional
            Filter arguments (examples below)

        Examples
        --------
        You may pass in constraints using the Django-style '__' syntax. For
        example:

        .. code-block:: python

            connection.scan('mytable', tags__contains='searchtag')
            connection.scan('mytable', name__eq='dsa')
            connection.scan('mytable', action__in=['wibble', 'wobble'])

        """
        keywords = {
            'TableName': tablename,
            'ReturnConsumedCapacity': self._default_capacity(return_capacity),
        }
        if attributes is not None:
            keywords['AttributesToGet'] = attributes
        if exclusive_start_key is not None:
            keywords['ExclusiveStartKey'] = \
                self.dynamizer.maybe_encode_keys(exclusive_start_key)
        if kwargs:
            keywords['ScanFilter'] = encode_query_kwargs(
                self.dynamizer, kwargs)
            if len(kwargs) > 1:
                keywords['ConditionalOperator'] = 'OR' if filter_or else 'AND'
        if not isinstance(limit, Limit):
            limit = Limit(limit)
        if count:
            keywords['Select'] = COUNT
            return self._count('scan', limit, keywords)
        else:
            return ResultSet(self, limit, 'scan', **keywords)

    def scan2(self, tablename, expr_values=None, alias=None, attributes=None,
              consistent=False, select=None, index=None, limit=None,
              return_capacity=None, filter=False, segment=None,
              total_segments=None, exclusive_start_key=None, **kwargs):
        """
        Perform a full-table scan

        For many parameters you will want to reference the DynamoDB API:
        http://docs.aws.amazon.com/amazondynamodb/latest/APIReference/API_Scan.html

        Parameters
        ----------
        tablename : str
            Name of the table to scan
        expr_values : dict, optional
            See docs for ExpressionAttributeValues. See also: kwargs
        alias : dict, optional
            See docs for ExpressionAttributeNames
        attributes : str or list, optional
            See docs for ProjectionExpression. If list, it will be joined by
            commas.
        consistent : bool, optional
            Perform a strongly consistent read of the data (default False)
        select : str, optional
            See docs for Select
        index : str, optional
            The name of the index to query
        limit : int, optional
            Maximum number of items to return
        return_capacity : {NONE, INDEXES, TOTAL}, optional
            INDEXES will return the consumed capacity for indexes, TOTAL will
            return the consumed capacity for the table and the indexes.
            (default NONE)
        filter : str, optional
            See docs for FilterExpression
        segment : int, optional
            When doing a parallel scan, the unique thread identifier for this
            scan. If present, total_segments must also be present.
        total_segments : int, optional
            When doing a parallel scan, the total number of threads performing
            the scan.
        exclusive_start_key : dict, optional
            The ExclusiveStartKey to resume a previous query
        **kwargs : dict, optional
            If expr_values is not provided, the kwargs dict will be used as the
            ExpressionAttributeValues (a ':' will be automatically prepended to
            all keys).

        Examples
        --------

        .. code-block:: python

            connection.scan2('mytable', filter='contains(tags, :search)', search='text)
            connection.scan2('mytable', filter='id = :id', expr_values={':id': 'dsa'})

        """
        keywords = {
            'TableName': tablename,
            'ReturnConsumedCapacity': self._default_capacity(return_capacity),
            'ConsistentRead': consistent,
        }
        values = build_expression_values(self.dynamizer, expr_values, kwargs)
        if values:
            keywords['ExpressionAttributeValues'] = values
        if attributes is not None:
            if not isinstance(attributes, six.string_types):
                attributes = ', '.join(attributes)
            keywords['ProjectionExpression'] = attributes
        if index is not None:
            keywords['IndexName'] = index
        if alias:
            keywords['ExpressionAttributeNames'] = alias
        if select:
            keywords['Select'] = select
        if filter:
            keywords['FilterExpression'] = filter
        if segment is not None:
            keywords['Segment'] = segment
        if total_segments is not None:
            keywords['TotalSegments'] = total_segments
        if exclusive_start_key is not None:
            keywords['ExclusiveStartKey'] = \
                self.dynamizer.maybe_encode_keys(exclusive_start_key)
        if not isinstance(limit, Limit):
            limit = Limit(limit)

        if select == COUNT:
            return self._count('scan', limit, keywords)
        else:
            return ResultSet(self, limit, 'scan', **keywords)

    def query(self, tablename, attributes=None, consistent=False, count=False,
              index=None, limit=None, desc=False, return_capacity=None,
              filter=None, filter_or=False, exclusive_start_key=None, **kwargs):
        """
        Perform an index query on a table

        This uses the older version of the DynamoDB API.
        See also: :meth:`~.query2`.

        Parameters
        ----------
        tablename : str
            Name of the table to query
        attributes : list
            If present, only fetch these attributes from the item
        consistent : bool, optional
            Perform a strongly consistent read of the data (default False)
        count : bool, optional
            If True, return a count of matched items instead of the items
            themselves (default False)
        index : str, optional
            The name of the index to query
        limit : int, optional
            Maximum number of items to return
        desc : bool, optional
            If True, return items in descending order (default False)
        return_capacity : {NONE, INDEXES, TOTAL}, optional
            INDEXES will return the consumed capacity for indexes, TOTAL will
            return the consumed capacity for the table and the indexes.
            (default NONE)
        filter : dict, optional
            Query arguments. Same format as **kwargs, but these arguments
            filter the results on the server before they are returned. They
            will NOT use an index, as that is what the **kwargs are for.
        filter_or : bool, optional
            If True, multiple filter args will be OR'd together. If False, they
            will be AND'd together. (default False)
        exclusive_start_key : dict, optional
            The ExclusiveStartKey to resume a previous query
        **kwargs : dict, optional
            Query arguments (examples below)

        Examples
        --------
        You may pass in constraints using the Django-style '__' syntax. For
        example:

        .. code-block:: python

            connection.query('mytable', foo__eq=5)
            connection.query('mytable', foo__eq=5, bar__lt=22)
            connection.query('mytable', foo__eq=5, bar__between=(1, 10))

        """
        keywords = {
            'TableName': tablename,
            'ReturnConsumedCapacity': self._default_capacity(return_capacity),
            'ConsistentRead': consistent,
            'ScanIndexForward': not desc,
            'KeyConditions': encode_query_kwargs(self.dynamizer, kwargs),
        }
        if attributes is not None:
            keywords['AttributesToGet'] = attributes
        if index is not None:
            keywords['IndexName'] = index
        if filter is not None:
            if len(filter) > 1:
                keywords['ConditionalOperator'] = 'OR' if filter_or else 'AND'
            keywords['QueryFilter'] = encode_query_kwargs(self.dynamizer,
                                                          filter)
        if exclusive_start_key is not None:
            keywords['ExclusiveStartKey'] = \
                self.dynamizer.maybe_encode_keys(exclusive_start_key)
        if not isinstance(limit, Limit):
            limit = Limit(limit)
        if count:
            keywords['Select'] = COUNT
            return self._count('query', limit, keywords)
        else:
            return ResultSet(self, limit, 'query', **keywords)

    def query2(self, tablename, key_condition_expr, expr_values=None,
               alias=None, attributes=None, consistent=False, select=None,
               index=None, limit=None, desc=False, return_capacity=None,
               filter=None, exclusive_start_key=None, **kwargs):
        """
        Perform an index query on a table

        For many parameters you will want to reference the DynamoDB API:
        http://docs.aws.amazon.com/amazondynamodb/latest/APIReference/API_Query.html

        Parameters
        ----------
        tablename : str
            Name of the table to query
        key_condition_expr : str
            See docs for KeyConditionExpression
        expr_values : dict, optional
            See docs for ExpressionAttributeValues. See also: kwargs
        alias : dict, optional
            See docs for ExpressionAttributeNames
        attributes : str or list, optional
            See docs for ProjectionExpression. If list, it will be joined by
            commas.
        consistent : bool, optional
            Perform a strongly consistent read of the data (default False)
        select : str, optional
            See docs for Select
        index : str, optional
            The name of the index to query
        limit : int, optional
            Maximum number of items to return
        desc : bool, optional
            If True, return items in descending order (default False)
        return_capacity : {NONE, INDEXES, TOTAL}, optional
            INDEXES will return the consumed capacity for indexes, TOTAL will
            return the consumed capacity for the table and the indexes.
            (default NONE)
        filter : str, optional
            See docs for FilterExpression
        exclusive_start_key : dict, optional
            The ExclusiveStartKey to resume a previous query
        **kwargs : dict, optional
            If expr_values is not provided, the kwargs dict will be used as the
            ExpressionAttributeValues (a ':' will be automatically prepended to
            all keys).

        Examples
        --------

        .. code-block:: python

            connection.query2('mytable', 'foo = :foo', foo=5)
            connection.query2('mytable', 'foo = :foo', expr_values={':foo': 5})

        """
        values = build_expression_values(self.dynamizer, expr_values, kwargs)
        keywords = {
            'TableName': tablename,
            'ReturnConsumedCapacity': self._default_capacity(return_capacity),
            'ConsistentRead': consistent,
            'KeyConditionExpression': key_condition_expr,
            'ExpressionAttributeValues': values,
            'ScanIndexForward': not desc,
        }
        if attributes is not None:
            if not isinstance(attributes, six.string_types):
                attributes = ', '.join(attributes)
            keywords['ProjectionExpression'] = attributes
        if index is not None:
            keywords['IndexName'] = index
        if alias:
            keywords['ExpressionAttributeNames'] = alias
        if select:
            keywords['Select'] = select
        if filter:
            keywords['FilterExpression'] = filter
        if exclusive_start_key is not None:
            keywords['ExclusiveStartKey'] = \
                self.dynamizer.maybe_encode_keys(exclusive_start_key)
        if not isinstance(limit, Limit):
            limit = Limit(limit)

        if select == COUNT:
            return self._count('query', limit, keywords)
        else:
            return ResultSet(self, limit, 'query', **keywords)

    def update_table(self, tablename, throughput=None, global_indexes=None,
                     index_updates=None):
        """
        Update the throughput of a table and/or global indexes

        Parameters
        ----------
        tablename : str
            Name of the table to update
        throughput : :class:`~dynamo3.fields.Throughput`, optional
            The new throughput of the table
        global_indexes : dict, optional
            DEPRECATED. Use index_updates now.
            Map of index name to :class:`~dynamo3.fields.Throughput`
        index_updates : list of :class:`~dynamo3.fields.IndexUpdate`, optional
            List of IndexUpdates to perform

        """
        kwargs = {
            'TableName': tablename
        }
        all_attrs = set()
        if throughput is not None:
            kwargs['ProvisionedThroughput'] = throughput.schema()
        if index_updates is not None:
            updates = []
            for update in index_updates:
                all_attrs.update(update.get_attrs())
                updates.append(update.serialize())
            kwargs['GlobalSecondaryIndexUpdates'] = updates
        elif global_indexes is not None:
            kwargs['GlobalSecondaryIndexUpdates'] = [
                {
                    'Update': {
                        'IndexName': key,
                        'ProvisionedThroughput': value.schema(),
                    }
                }
                for key, value in six.iteritems(global_indexes)
            ]
        if all_attrs:
            attr_definitions = [attr.definition() for attr in all_attrs]
            kwargs['AttributeDefinitions'] = attr_definitions
        return self.call('update_table', **kwargs)<|MERGE_RESOLUTION|>--- conflicted
+++ resolved
@@ -375,13 +375,8 @@
             else:  # pragma: no cover
                 raise
 
-<<<<<<< HEAD
-    def create_table(self, tablename, hash_key, range_key=None, wait=False,
-                     indexes=None, global_indexes=None, throughput=None):
-=======
     def create_table(self, tablename, hash_key, range_key=None, indexes=None,
                      global_indexes=None, throughput=None, wait=False):
->>>>>>> b20a4657
         """
         Create a table
 
